--- conflicted
+++ resolved
@@ -126,17 +126,13 @@
       disable: true
 
   superset-node:
-<<<<<<< HEAD
     image: node:18
-=======
-    image: node:16
     environment:
       # set this to false if you have perf issues running the npm i; npm run dev in-docker
       # if you do so, you have to run this manually on the host, which should perform better!
       BUILD_SUPERSET_FRONTEND_IN_DOCKER: ${BUILD_SUPERSET_FRONTEND_IN_DOCKER:-true}
       SCARF_ANALYTICS: "${SCARF_ANALYTICS}"
       PUPPETEER_SKIP_CHROMIUM_DOWNLOAD: ${BUILD_SUPERSET_FRONTEND_IN_DOCKER:-false}
->>>>>>> ad7bd098
     container_name: superset_node
     command: ["/app/docker/docker-frontend.sh"]
     env_file: docker/.env
